--- conflicted
+++ resolved
@@ -7,7 +7,6 @@
 
 export class TwoslashModule extends Module {
 	@command({ single: true })
-<<<<<<< HEAD
 	async ts(msg: Message, content: string) {
 		const match = /^[_$a-zA-Z][_$0-9a-zA-Z]*/.exec(content);
 
@@ -20,11 +19,7 @@
 
 		const symbol = match[0];
 
-		const code = await findCodeblockFromChannel(msg.channel as TextChannel);
-=======
-	async ts(msg: Message, symbol: string) {
 		const code = await findCodeFromChannel(msg.channel as TextChannel);
->>>>>>> 64b68e73
 
 		if (!code)
 			return msg.channel.send(
