import { TextChannel } from 'discord.js';
import { decompressFromEncodedURIComponent } from 'lz-string';

const CODEBLOCK_REGEX = /```(?:ts|typescript)?\n([\s\S]+)```/;

export const PLAYGROUND_REGEX = /https?:\/\/(?:www\.)?typescriptlang\.org\/(?:play|dev\/bug-workbench)(?:\/index\.html)?\/?\??(?:\w+=[^\s#&]+)?(?:\&\w+=[^\s#&]+)*#code\/([\w-+_]+={0,4})/;

export async function findCodeblockFromChannel(
	channel: TextChannel,
	ignoreLatest?: boolean,
<<<<<<< HEAD
): Promise<string | undefined> {
	const CODEBLOCK_REGEX = /```(?:ts|typescript)?\n([\s\S]+)```/gm;

=======
) {
>>>>>>> 64b68e73
	const msgs = (await channel.messages.fetch({ limit: 10 }))
		.array()
		.filter(msg => msg.author.bot !== true);

	if (ignoreLatest) msgs.shift();

	return msgs
		.map(m => CODEBLOCK_REGEX.exec(m.content))
		.map(x => (x ? x[1] : ''))
		.filter(x => x !== '')[0];
}

// Two possibilities:
// 1: Normal code block annotated with ts from a non-bot
// 2: Link to TS playground. This can be either from a bot or a normal user
//    since we shorten playground links on their own and delete the message.
export async function findCodeFromChannel(channel: TextChannel) {
	const msgs = (await channel.messages.fetch({ limit: 10 })).array();

	for (const { author, content, embeds } of msgs) {
		if (!author.bot) {
			const match = content.match(CODEBLOCK_REGEX);
			if (match && match[1].length) {
				return match[1];
			}
		}

		const match = content.match(PLAYGROUND_REGEX);
		if (match) {
			return decompressFromEncodedURIComponent(match[1]);
		}

		for (const embed of embeds) {
			const match = embed.url?.match(PLAYGROUND_REGEX);
			if (match) {
				return decompressFromEncodedURIComponent(match[1]);
			}
		}
	}
}<|MERGE_RESOLUTION|>--- conflicted
+++ resolved
@@ -8,13 +8,7 @@
 export async function findCodeblockFromChannel(
 	channel: TextChannel,
 	ignoreLatest?: boolean,
-<<<<<<< HEAD
 ): Promise<string | undefined> {
-	const CODEBLOCK_REGEX = /```(?:ts|typescript)?\n([\s\S]+)```/gm;
-
-=======
-) {
->>>>>>> 64b68e73
 	const msgs = (await channel.messages.fetch({ limit: 10 }))
 		.array()
 		.filter(msg => msg.author.bot !== true);
